/*
 *  Copyright (c) 2015 Thierry Leconte
 *
 *   
 *   This code is free software; you can redistribute it and/or modify
 *   it under the terms of the GNU Library General Public License version 2
 *   published by the Free Software Foundation.
 *
 *   This program is distributed in the hope that it will be useful,
 *   but WITHOUT ANY WARRANTY; without even the implied warranty of
 *   MERCHANTABILITY or FITNESS FOR A PARTICULAR PURPOSE.  See the
 *   GNU Library General Public License for more details.
 *
 *   You should have received a copy of the GNU Library General Public
 *   License along with this library; if not, write to the Free Software
 *   Foundation, Inc., 675 Mass Ave, Cambridge, MA 02139, USA.
 *
 */

#include <stdlib.h>
#include <stdio.h>
#include <string.h>
#include <signal.h>
#include <getopt.h>
#include <sched.h>
#include "acarsdec.h"

channel_t channel[MAXNBCHANNELS];
unsigned int nbch;

char *idstation;
int inmode = 0;
int verbose = 0;
int outtype = 2;
int netout;
int airflt = 0;
int mdly=600;

#ifdef WITH_RTL
int gain = 1000;
int ppm = 0;
#endif
#ifdef WITH_AIR
int gain = 10;
#endif

char *Rawaddr = NULL;
char *logfilename = NULL;

static void usage(void)
{
	fprintf(stderr,
		"Acarsdec/acarsserv 3.4 Copyright (c) 2017 Thierry Leconte \n\n");
	fprintf(stderr,
		"Usage: acarsdec  [-v] [-o lv] [-t time] [-A] [-n ipaddr:port] [-l logfile]");
#ifdef WITH_ALSA
	fprintf(stderr, " -a alsapcmdevice  |");
#endif
#ifdef WITH_SNDFILE
	fprintf(stderr, " -f inputwavfile  |");
#endif
#ifdef WITH_RTL
	fprintf(stderr,
		" [-g gain] [-p ppm] -r rtldevicenumber  f1 [f2] ... [fN]");
#endif
	fprintf(stderr, " -R < /stdin@%d:1channel:float32native  |",INTRATE);
	fprintf(stderr, "\n\n");
	fprintf(stderr, " -v\t\t\t: verbose\n");
	fprintf(stderr,
		" -A\t\t\t: don't display uplink messages (ie : only aircraft messages)\n");
	fprintf(stderr,
		"\n -o lv\t\t\t: output format : 0: no log, 1 one line by msg., 2 full (default) , 3 monitor mode, 4 newline separated JSON\n");
	fprintf(stderr,
		"\n -t time\t\t\t: set forget time (TTL) in seconds for monitor mode (default=600s)\n");
	fprintf(stderr,
		" -l logfile\t\t: Append log messages to logfile (Default : stdout).\n");
	fprintf(stderr,
		" -n ipaddr:port\t\t: send acars messages to addr:port on UDP in planeplotter compatible format\n");
	fprintf(stderr,
		" -N ipaddr:port\t\t: send acars messages to addr:port on UDP in acarsdev native format\n");
	fprintf(stderr,
		" -i stationid\t\t: station id used in acarsdec network format.\n\n");
#ifdef WITH_ALSA
	fprintf(stderr,
		" -a alsapcmdevice\t: decode from soundcard input alsapcmdevice (ie: hw:0,0)\n");
#endif
#ifdef WITH_SNDFILE
	fprintf(stderr,
		" -f inputwavfile\t: decode from a wav file at %d sampling rate\n",INTRATE);
#endif
#ifdef WITH_RTL
	fprintf(stderr,
		" -g gain\t\t: set rtl preamp gain in tenth of db (ie -g 90 for +9db). By default use AGC\n");
	fprintf(stderr, " -p ppm\t\t\t: set rtl ppm frequency correction\n");
	fprintf(stderr,
		" -r rtldevice f1 [f2]...[f%d]\t: decode from rtl dongle number or S/N rtldevice receiving at VHF frequencies f1 and optionally f2 to f%d in Mhz (ie : -r 0 131.525 131.725 131.825 )\n", MAXNBCHANNELS, MAXNBCHANNELS);
#endif
	fprintf(stderr,
		" -R \t: decode from stdin at %d sampling rate, 1 channel, native float32\n",INTRATE);
#ifdef WITH_AIR
	fprintf(stderr,
		" -s f1 [f2]...[f%d]\t: decode from airspy receiving at VHF frequencies f1 and optionally f2 to f%d in Mhz (ie : -r 0 131.525 131.725 131.825 )\n", MAXNBCHANNEL, MAXNBCHANNELSS);
#endif
	fprintf(stderr,
		"\nFor any input source, up to %d channels may be simultaneously decoded\n", MAXNBCHANNELS);
	exit(1);
}

static void sighandler(int signum)
{
	fprintf(stderr, "Signal caught, exiting!\n");
	exit(1);
}

int main(int argc, char **argv)
{
	int c;
	int res, n;
	struct sigaction sigact;

	while ((c = getopt(argc, argv, "vafrsRo:t:g:Ap:n:N:l:c:i:f:")) != EOF) {

		switch (c) {
		case 'v':
			verbose = 1;
			break;
		case 'o':
			outtype = atoi(optarg);
			break;
		case 't':
			mdly = atoi(optarg);
			break;
#ifdef WITH_ALSA
		case 'a':
			res = initAlsa(argv, optind);
			inmode = 1;
			break;
#endif
#ifdef WITH_SNDFILE
		case 'f':
			res = initSoundfile(argv, optind);
			inmode = 2;
			break;
#endif
#ifdef WITH_RTL
		case 'r':
			res = initRtl(argv, optind);
			inmode = 3;
			break;
		case 'p':
			ppm = atoi(optarg);
			break;
#endif
#ifdef WITH_AIR
		case 's':
			res = initAirspy(argv, optind);
			inmode = 4;
			break;
#endif
<<<<<<< HEAD
		case 'R':
			res = initRaw(argv, optind);
			inmode = 5;
			break;
=======
#ifdef WITH_RTL
>>>>>>> 7c3190ad
		case 'g':
			gain = atoi(optarg);
			break;
#endif
		case 'n':
			Rawaddr = optarg;
			netout = 0;
			break;
		case 'N':
			Rawaddr = optarg;
			netout = 1;
			break;
		case 'A':
			airflt = 1;
			break;
		case 'l':
			logfilename = optarg;
			break;
		case 'i':
			idstation = strndup(optarg,8);
			break;

		default:
			usage();
		}
	}

	if (inmode == 0) {
		fprintf(stderr, "Need at least one of -a|-f|-r|-R options\n");
		usage();
	}

	if (res) {
		fprintf(stderr, "Unable to init input\n");
		exit(res);
	}

	sigact.sa_handler = sighandler;
	sigemptyset(&sigact.sa_mask);
	sigact.sa_flags = 0;
	sigaction(SIGINT, &sigact, NULL);
	sigaction(SIGTERM, &sigact, NULL);
	sigaction(SIGQUIT, &sigact, NULL);

	for (n = 0; n < nbch; n++) {
		channel[n].chn = n;

		res = initMsk(&(channel[n]));
		if (res)
			break;
		res = initAcars(&(channel[n]));
		if (res)
			break;
	}

	if (res) {
		fprintf(stderr, "Unable to init internal decoders\n");
		exit(res);
	}

	res = initOutput(logfilename, Rawaddr);
	if (res) {
		fprintf(stderr, "Unable to init output\n");
		exit(res);
	}


	if(outtype==3) {
		verbose=0;
		cls();
	}

	if (verbose)
		fprintf(stderr, "Decoding %d channels\n", nbch);

	/* main decoding  */
	switch (inmode) {
#ifdef WITH_ALSA
	case 1:
		res = runAlsaSample();
		break;
#endif
#ifdef WITH_SNDFILE
	case 2:
		res = runSoundfileSample();
		break;
#endif
#ifdef WITH_RTL
	case 3:
		res = runRtlSample();
		break;
#endif
#ifdef WITH_AIR
	case 4:
		res = runAirspySample();
		break;
#endif
	case 5:
		res = runRawSample();
		break;
	default:
		res = -1;
	}

	for (n = 0; n < nbch; n++)
		deinitAcars(&(channel[n]));

	exit(res);

}<|MERGE_RESOLUTION|>--- conflicted
+++ resolved
@@ -150,6 +150,9 @@
 		case 'p':
 			ppm = atoi(optarg);
 			break;
+    case 'g':
+			gain = atoi(optarg);
+			break;
 #endif
 #ifdef WITH_AIR
 		case 's':
@@ -157,18 +160,10 @@
 			inmode = 4;
 			break;
 #endif
-<<<<<<< HEAD
 		case 'R':
 			res = initRaw(argv, optind);
 			inmode = 5;
 			break;
-=======
-#ifdef WITH_RTL
->>>>>>> 7c3190ad
-		case 'g':
-			gain = atoi(optarg);
-			break;
-#endif
 		case 'n':
 			Rawaddr = optarg;
 			netout = 0;
