--- conflicted
+++ resolved
@@ -16,18 +16,15 @@
 It allows the user to directly monitor to up to 8 different frequencies simultaneously with very low cost hardware.
 
 ## Usage
-<<<<<<< HEAD
 
 For RTL-SDR:
 
-> acarsdec  [-o lv] [-t time] [-A] [-b filter ] [-e] [-n|N|j ipaddr:port] [-i stationid] [-l logfile [-H|-D]] -r rtldevicenumber  f1 [f2] [... fN] | -s f1 [f2] [... fN]
-=======
 `acarsdec  [-o lv] [-t time] [-A] [-b filter ] [-e] [-n|N|j ipaddr:port] [-i stationid] [-l logfile [-H|-D]] -r rtldevicenumber  f1 [f2] [... fN] | -s f1 [f2] [... fN]`
->>>>>>> 68e7efd0
+
 
 For Airspy R2 / Mini:
 
-> acarsdec  [-o lv] [-t time] [-A] [-b filter ] [-e] [-n|N|j ipaddr:port] [-i stationid] [-l logfile [-H|-D]] [-g gain] [-k airspy_serial] -s f1 [f2] [... fN] | -s f1 [f2] [... fN]
+`acarsdec  [-o lv] [-t time] [-A] [-b filter ] [-e] [-n|N|j ipaddr:port] [-i stationid] [-l logfile [-H|-D]] [-g gain] [-k airspy_serial] -s f1 [f2] [... fN] | -s f1 [f2] [... fN]`
 
  -o lv :		output format : 0 : no log, 1 : one line by msg, 2 : full (default), 3 : monitor mode, 4 : msg JSON, 5 : route JSON
  
