--- conflicted
+++ resolved
@@ -11,13 +11,8 @@
 
 Multi-channel decoding is particularly useful with the RTL dongle. It allows the user to directly monitor 8 different frequencies simultaneously with very low cost hardware.
 
-<<<<<<< HEAD
-##Usage
+## Usage
 > acarsdec  [-v] [-o lv] [-t time] [-A] [-n|N ipaddr:port] [-i stationid] [-l logfile]  -a alsapcmdevice  |   -r rtldevicenumber  f1 [f2] [... fN] | -s f1 [f2] [... fN]
-=======
-## Usage
-> acarsdec  [-v] [-o lv] [-t time] [-A] [-n|N ipaddr:port] [i- stationid] [-l logfile]  -a alsapcmdevice  |   -r rtldevicenumber  f1 [f2] [f....] | -s f1 [f2] [f....]
->>>>>>> 359a6fe0
 
  -v :			verbose
  
